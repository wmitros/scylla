/*
 * Copyright 2015 Cloudius Systems
 */

#include "api.hh"
#include "http/file_handler.hh"
#include "http/transformers.hh"
#include "http/api_docs.hh"
#include "storage_service.hh"
#include "commitlog.hh"
#include "gossiper.hh"
#include "failure_detector.hh"
#include "column_family.hh"
#include "messaging_service.hh"
#include "storage_proxy.hh"
#include "cache_service.hh"
#include "collectd.hh"
<<<<<<< HEAD
#include "compaction_manager.hh"
=======
#include "endpoint_snitch.hh"
>>>>>>> ff4da7fc
namespace api {

future<> set_server(http_context& ctx) {
    auto rb = std::make_shared < api_registry_builder > ("api/api-doc/");

    return ctx.http_server.set_routes([rb, &ctx](routes& r) {
        httpd::directory_handler* dir = new httpd::directory_handler(ctx.api_dir,
                new content_replace("html"));
        r.put(GET, "/ui", new httpd::file_handler(ctx.api_dir + "/index.html",
                new content_replace("html")));
        r.add(GET, url("/ui").remainder("path"), dir);

        rb->set_api_doc(r);
        rb->register_function(r, "storage_service",
                                "The storage service API");
        set_storage_service(ctx,r);
        rb->register_function(r, "commitlog",
                                "The commit log API");
        set_commitlog(ctx,r);
        rb->register_function(r, "gossiper",
                                "The gossiper API");
        set_gossiper(ctx,r);
        rb->register_function(r, "column_family",
                                        "The column family API");
        set_column_family(ctx, r);
        rb->register_function(r, "failure_detector",
                                "The failure detector API");
        set_failure_detector(ctx,r);

        rb->register_function(r, "messaging_service",
                "The messaging service API");
        set_messaging_service(ctx, r);
        rb->register_function(r, "storage_proxy",
                                        "The storage proxy API");
        rb->register_function(r, "cache_service",
                                                "The cache service API");
        set_cache_service(ctx,r);
        rb->register_function(r, "collectd",
                "The collectd API");
        set_collectd(ctx, r);
<<<<<<< HEAD
        rb->register_function(r, "compaction_manager",
                        "The Compaction manager API");
        set_compaction_manager(ctx, r);
=======
        rb->register_function(r, "endpoint_snitch_info",
                        "The endpoint snitch info API");
        set_endpoint_snitch(ctx, r);
>>>>>>> ff4da7fc
    });
}

}
<|MERGE_RESOLUTION|>--- conflicted
+++ resolved
@@ -15,11 +15,8 @@
 #include "storage_proxy.hh"
 #include "cache_service.hh"
 #include "collectd.hh"
-<<<<<<< HEAD
+#include "endpoint_snitch.hh"
 #include "compaction_manager.hh"
-=======
-#include "endpoint_snitch.hh"
->>>>>>> ff4da7fc
 namespace api {
 
 future<> set_server(http_context& ctx) {
@@ -60,15 +57,12 @@
         rb->register_function(r, "collectd",
                 "The collectd API");
         set_collectd(ctx, r);
-<<<<<<< HEAD
+        rb->register_function(r, "endpoint_snitch_info",
+                        "The endpoint snitch info API");
+        set_endpoint_snitch(ctx, r);
         rb->register_function(r, "compaction_manager",
                         "The Compaction manager API");
         set_compaction_manager(ctx, r);
-=======
-        rb->register_function(r, "endpoint_snitch_info",
-                        "The endpoint snitch info API");
-        set_endpoint_snitch(ctx, r);
->>>>>>> ff4da7fc
     });
 }
 
